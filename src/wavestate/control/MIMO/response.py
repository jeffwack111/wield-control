#!/usr/bin/env python
# -*- coding: utf-8 -*-
# SPDX-License-Identifier: Apache-2.0
# SPDX-FileCopyrightText: © 2022 California Institute of Technology.
# SPDX-FileCopyrightText: © 2022 Lee McCuller <mcculler@caltech.edu>
# NOTICE: authors should document their contributions in concisely in NOTICE
# with details inline in source files, comments, and docstrings.
"""
Functions to create a SISO state space system from inputs.
"""
import numbers
import numpy as np

from . import mimo
from . import util
from .. import SISO


class MIMOFResponse(mimo.MIMO):
    """
    Class to hold transfer function response of MIMO systems
    """

    def __init__(
        self, *,
        f=None,
        w=None,
        s=None,
        tf=None,
        snr=None,
        inputs=None,
        outputs=None,
        hermitian: bool = True,
        time_symm: bool = False,
    ):
        """
        snr of None means that the tf was computed numerically. A snr of False (or 0) means that it is from data but is unknown

        tf should be a matrix
        """
        domain = None
        if f is not None:
            domain = f
            # must use the dict assignment since there are properties which alias
            self.__dict__['f'] = f
        if w is not None:
            assert(domain is None)
            domain = w
            self.__dict__['w'] = w
        if s is not None:
            assert(domain is None)
            domain = s
            self.__dict__['s'] = s

        assert(domain is not None)
        shape = domain.shape

        self.tf_sm = tf
        self.tf = np.broadcast_to(self.tf_sm, shape + self.tf_sm.shape[-2:])

        self.snr_sm = np.asarray(snr)
        self.snr = np.broadcast_to(self.snr_sm, self.tf.shape)

        self.hermitian = hermitian
        self.time_symm = time_symm

        self.inputs = inputs
        self.outputs = outputs
        return

    @property
    def f(self):
        w = self.__dict__.get('w', None)
        if w is not None:
            f = w / (2 * np.pi)
        else:
            s = self.__dict__.get('s', None)
            if s is not None:
                f = s / (2j * np.pi)
        self.__dict__['f'] = f
        return f

    @property
    def w(self):
        f = self.__dict__.get('f', None)
        if f is not None:
            w = f * (2 * np.pi)
        else:
            s = self.__dict__.get('s', None)
            if s is not None:
                w = s / 1j
        self.__dict__['w'] = w
        return w

    @property
    def s(self):
        f = self.__dict__.get('f', None)
        if f is not None:
            s = f * (2j * np.pi)
        else:
            w = self.__dict__.get('w', None)
            if w is not None:
                s = w * 1j
        self.__dict__['s'] = s
        return s

    def siso(self, row, col):
        """
        convert a single output (row) and input (col) into a SISO
        representation
        """
        r = self.outputs[row]
        c = self.inputs[col]
<<<<<<< HEAD
        return SISO.SISOFResponse(
=======
        return SISO.response.SISOFResponse(
>>>>>>> 320c964d
            tf=self.tf_sm[..., r, c],
            **self.__init_kw()
        )

    def __call__(self, row, col):
        return self.siso(row, col)

    def raw_tf(self, row, col):
        rlst, outputs, rlisted = util.apply_io_map(row, self.outputs)
        clst, inputs, clisted = util.apply_io_map(col, self.inputs)

        if len(rlst) < len(clst):
            tf_red = self.tf[..., rlst, :][..., clst]
        else:
            tf_red = self.tf[..., clst][..., rlst, :]

        return tf_red

    def __getitem__(self, key):
        row, col = key

        rlst, outputs, _ = util.apply_io_map(row, self.outputs)
        clst, inputs, _ = util.apply_io_map(col, self.inputs)

        if len(rlst) < len(clst):
            tf_red = self.tf_sm[..., rlst, :][..., clst]
        else:
            tf_red = self.tf_sm[..., clst][..., rlst, :]

        return self.__class__(
            tf=tf_red,
            inputs=inputs,
            outputs=outputs,
            **self.__init_kw()
        )

    def rename(self, renames, which='both'):
        """
        Rename inputs and outputs of the statespace

        which: can be inputs, outputs, or both (the default).

        """
        raise NotImplementedError("TODO")
        return

    def __init_kw(self, other=None, snr=None):
        """
        Build a kw dictionary for building a new version of this class
        """
        if other is None:
            if snr is None:
                snr = self.snr_sm
            kw = dict(
                snr=snr,
                hermitian=self.hermitian,
                time_symm=self.time_symm,
            )
        else:
            if snr is None:
                if self.snr_sm is None:
                    snr = other.snr_sm
                elif other.snr_sm is None:
                    snr = self.snr_sm
                else:
                    snr = (self.snr_sm**-2 + other.snr_sm**-2)**-0.5
            kw = dict(
                snr=snr,
                hermitian=self.hermitian and other.hermitian,
                time_symm=self.time_symm and other.time_symm,
            )
        f = self.__dict__.get('f', None)
        if f is not None:
            kw['f'] = f
        else:
            w = self.__dict__.get('w', None)
            if w is not None:
                kw['w'] = w
            else:
                kw['s'] = self.__dict__['s']
        return kw

    def check_domain(self, other):
        f = self.__dict__.get('f', None)
        if f is not None:
            if f is other.f:
                return
            np.testing.assert_allclose(f, other.f)
        else:
            w = self.__dict__.get('w', None)
            if w is not None:
                if w is other.w:
                    return
                np.testing.assert_allclose(w, other.w)
            else:
                if self.s is other.s:
                    return
                np.testing.assert_allclose(self.s, other.s)

    def __mul__(self, other):
        """
        """
        if isinstance(other, numbers.Number):
            self.__class__(
                tf=self.tf_sm * other,
                inputs=self.inputs,
                outputs=self.outputs,
                **self.__init_kw()
            )
        return NotImplemented

    def __rmul__(self, other):
        """
        """
        if isinstance(other, numbers.Number):
            self.__class__(
                tf=other * self.tf_sm,
                inputs=self.inputs,
                outputs=self.outputs,
                **self.__init_kw()
            )
        else:
            return NotImplemented
        return NotImplemented

    def __truediv__(self, other):
        """
        """
        if isinstance(other, numbers.Number):
            self.__class__(
                tf=self.tf_sm / other,
                inputs=self.inputs,
                outputs=self.outputs,
                **self.__init_kw()
            )
        else:
            return NotImplemented

    def __rtruediv__(self, other):
        """
        """
        return NotImplemented

    def __pow__(self, other):
        """
        """
        return NotImplemented

    def __add__(self, other):
        """
        """
        if isinstance(other, MIMOFResponse):
            self.check_domain(other)
            self.__class__(
                tf=self.tf_sm + other.tf_sm,
                inputs=self.inputs,
                outputs=self.outputs,
                **self.__init_kw(other)
            )
        elif isinstance(other, numbers.Number):
            tf = self.tf_sm + other
            if self.snr_sm:
                snr = (self.snr_sm * abs(self.tf_sm)) / abs(tf)
            else:
                snr = self.snr_sm
            self.__class__(
                tf=tf,
                inputs=self.inputs,
                outputs=self.outputs,
                **self.__init_kw(snr=snr)
            )
        return NotImplemented

    def __radd__(self, other):
        """
        """
        if isinstance(other, numbers.Number):
            tf = other + self.tf_sm
            if self.snr_sm:
                snr = (self.snr_sm * abs(self.tf_sm)) / abs(tf)
            else:
                snr = self.snr_sm
            self.__class__(
                tf=tf,
                **self.__init_kw(snr=snr)
            )
        else:
            return NotImplemented
        return NotImplemented

    def __sub__(self, other):
        """
        """
        if isinstance(other, numbers.Number):
            tf = self.tf_sm - other
            if self.snr_sm:
                snr = (self.snr_sm * abs(self.tf_sm)) / abs(tf)
            else:
                snr = self.snr_sm
            self.__class__(
                tf=tf,
                inputs=self.inputs,
                outputs=self.outputs,
                **self.__init_kw(snr=snr)
            )
        return NotImplemented

    def __rsub__(self, other):
        """
        """
        if isinstance(other, numbers.Number):
            tf = other - self.tf_sm
            if self.snr_sm:
                snr = (self.snr_sm * abs(self.tf_sm)) / abs(tf)
            else:
                snr = self.snr_sm
            self.__class__(
                tf=tf,
                inputs=self.inputs,
                outputs=self.outputs,
                **self.__init_kw(snr=snr)
            )
        else:
            return NotImplemented
        return NotImplemented
<|MERGE_RESOLUTION|>--- conflicted
+++ resolved
@@ -111,11 +111,8 @@
         """
         r = self.outputs[row]
         c = self.inputs[col]
-<<<<<<< HEAD
-        return SISO.SISOFResponse(
-=======
+
         return SISO.response.SISOFResponse(
->>>>>>> 320c964d
             tf=self.tf_sm[..., r, c],
             **self.__init_kw()
         )
