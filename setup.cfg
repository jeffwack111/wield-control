--- conflicted
+++ resolved
@@ -6,11 +6,7 @@
 
 [metadata]
 name = wield.control
-<<<<<<< HEAD
-version = 0.6.1
-=======
-version = 0.6.2.dev0
->>>>>>> 7a11b661
+version = 0.6.2
 
 license = Apache-2.0
 license_files = LICENSES/*, NOTICE
@@ -39,7 +35,6 @@
 setup_requires = 
     setuptools>=46
 install_requires =
-    setuptools_scm>=6.0.0
     wield.bunch
     wield.utilities
     numpy
